--- conflicted
+++ resolved
@@ -29,16 +29,10 @@
           resp.headers.set("Access-Control-Allow-Origin", "*");
           resp.headers.set("Access-Control-Allow-Headers", "*");
           setTimeout(() => {
-<<<<<<< HEAD
-            blocklistFilter.isBlocklistUnderConstruction = false;
-            blocklistFilter.isBlocklistLoaded = false;
-            resolve(resp);
-=======
             if(blocklistFilter.isBlocklistLoaded == false){
               blocklistFilter.isBlocklistUnderConstruction = false
             }
             resolve(resp)
->>>>>>> 235903a9
           }, workerTimeout);
         }),
       ]);
