/*
 * Copyright (c) 2021 RethinkDNS and its authors.
 *
 * This Source Code Form is subject to the terms of the Mozilla Public
 * License, v. 2.0. If a copy of the MPL was not distributed with this
 * file, You can obtain one at http://mozilla.org/MPL/2.0/.
 */
import { uid } from "./util.js";

/**
 * Configure console log level globally. May be checked with `console.logLevel`.
 * `console` methods are made non-functional accordingly.
 * Call this only once.
 * @param {'error'|'warn'|'info'|'timer'|'debug'} level - log level
 * @returns
 */
export function globalConsoleLevel(level) {
  level = level.toLowerCase().trim();
  if (console.level) throw new Error("Console level already configured");
  switch (level) {
    case "error":
      globalThis.console.warn = () => null;
    case "warn":
      globalThis.console.info = () => null;
    case "info":
      globalThis.console.time = () => null;
      globalThis.console.timeEnd = () => null;
      globalThis.console.timeLog = () => null;
    case "timer":
      globalThis.console.debug = () => null;
    case "debug":
      break;
    default:
      console.error("Unknown console level", level);
      level = null;
  }
  if (level) {
<<<<<<< HEAD
=======
    console.log("Global console level :", level);
>>>>>>> fcadde40
    globalThis.console.level = level;
    console.log("log level:", level);
  }
  return level;
}

export default class Log {
  /**
   * Provide console methods alias and similar meta methods.
   * Sets log level for the current instance. Default: `debug`.
   * Global console level has to be set first, functionality of Log instance
   * will not exceed it.
   * @param {'error'|'warn'|'info'|'timer'|'debug'} [level] - log level
   */
  constructor(level) {
    if (!console.level) throw new Error("Console level not configured");
    this.logLevels = ["error", "warn", "info", "timer", "debug"];
    this.setLevel(level);
  }
  resetLevel() {
    this.l = console.log;
    this.d = () => null;
    this.lapTime = () => null;
    this.startTime = () => null;
    this.endTime = () => null;
    this.i = () => null;
    this.w = () => null;
    this.e = () => null;
  }
  setLevel(level) {
    this.resetLevel();
    switch (level) {
      default:
      case "debug":
        this.d = console.debug;
      case "timer":
        this.lapTime = console.timeLog;
        this.startTime = function (name) {
          name += uid();
          console.time(name);
          return name;
        };
        this.endTime = console.timeEnd;
      case "info":
        this.i = console.info;
      case "warn":
        this.w = console.warn;
      case "error":
        this.e = console.error;
    }
    if (this.logLevels.indexOf(level) < 0) this.logLevel = "debug";
    else this.logLevel = level;
  }
}
<|MERGE_RESOLUTION|>--- conflicted
+++ resolved
@@ -35,12 +35,8 @@
       level = null;
   }
   if (level) {
-<<<<<<< HEAD
-=======
     console.log("Global console level :", level);
->>>>>>> fcadde40
     globalThis.console.level = level;
-    console.log("log level:", level);
   }
   return level;
 }
